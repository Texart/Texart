using Microsoft.CodeAnalysis.CodeActions;
using Microsoft.CodeAnalysis.CodeFixes;
using Microsoft.CodeAnalysis.Diagnostics;
using Microsoft.CodeAnalysis.Formatting;
using NUnit.Framework;
using System.Collections.Generic;
using System.Linq;
using System.Threading;
using Microsoft.CodeAnalysis;
using Microsoft.CodeAnalysis.Simplification;

namespace Texart.Plugins.Tests.Scripting.Diagnostics.TestHelpers
{
    /// <summary>
    /// Superclass of all Unit tests made for diagnostics with codefixes.
    /// Contains methods used to verify correctness of codefixes
    /// </summary>
    public abstract class CodeFixVerifier : DiagnosticVerifier
    {
        /// <summary>
        /// Returns the codefix being tested (C#) - to be implemented in non-abstract class
        /// </summary>
        /// <returns>The CodeFixProvider to be used for CSharp code</returns>
<<<<<<< HEAD
        protected virtual CodeFixProvider? GetCSharpCodeFixProvider()
=======
        protected virtual CodeFixProvider GetCSharpCodeFixProvider()
>>>>>>> 44733177
        {
            return null;
        }

        /// <summary>
        /// Called to test a C# codefix when applied on the inputted string as a source
        /// </summary>
        /// <param name="oldSource">A class in the form of a string before the CodeFix was applied to it</param>
        /// <param name="newSource">A class in the form of a string after the CodeFix was applied to it</param>
        /// <param name="codeFixIndex">Index determining which codefix to apply if there are multiple</param>
        /// <param name="allowNewCompilerDiagnostics">A bool controlling whether or not the test will fail if the CodeFix introduces other warnings after being applied</param>
        protected void VerifyCSharpFix(string oldSource, string newSource, int? codeFixIndex = null, bool allowNewCompilerDiagnostics = false)
        {
            VerifyFix(CSharpDiagnosticAnalyzer, GetCSharpCodeFixProvider()!, oldSource, newSource, codeFixIndex, allowNewCompilerDiagnostics);
        }

        /// <summary>
        /// General verifier for codefixes.
        /// Creates a Document from the source string, then gets diagnostics on it and applies the relevant codefixes.
        /// Then gets the string after the codefix is applied and compares it with the expected result.
        /// Note: If any codefix causes new diagnostics to show up, the test fails unless allowNewCompilerDiagnostics is set to true.
        /// </summary>
        /// <param name="analyzer">The analyzer to be applied to the source code</param>
        /// <param name="codeFixProvider">The codefix to be applied to the code wherever the relevant Diagnostic is found</param>
        /// <param name="oldSource">A class in the form of a string before the CodeFix was applied to it</param>
        /// <param name="newSource">A class in the form of a string after the CodeFix was applied to it</param>
        /// <param name="codeFixIndex">Index determining which codefix to apply if there are multiple</param>
        /// <param name="allowNewCompilerDiagnostics">A bool controlling whether or not the test will fail if the CodeFix introduces other warnings after being applied</param>
        private void VerifyFix(DiagnosticAnalyzer analyzer, CodeFixProvider codeFixProvider, string oldSource, string newSource, int? codeFixIndex, bool allowNewCompilerDiagnostics)
        {
            var document = CreateDocument(oldSource);
            var analyzerDiagnostics = GetSortedDiagnosticsFromDocuments(analyzer, new[] { document });
            var compilerDiagnostics = GetCompilerDiagnostics(document);
            var attempts = analyzerDiagnostics.Length;

            for (int i = 0; i < attempts; ++i)
            {
                var actions = new List<CodeAction>();
                var context = new CodeFixContext(document, analyzerDiagnostics[0], (a, d) => actions.Add(a), CancellationToken.None);
                codeFixProvider.RegisterCodeFixesAsync(context).Wait();

                if (!actions.Any())
                {
                    break;
                }

                if (codeFixIndex != null)
                {
                    document = ApplyFix(document, actions.ElementAt((int)codeFixIndex));
                    break;
                }

                document = ApplyFix(document, actions.ElementAt(0));
                analyzerDiagnostics = GetSortedDiagnosticsFromDocuments(analyzer, new[] { document });

                var newCompilerDiagnostics = GetNewDiagnostics(compilerDiagnostics, GetCompilerDiagnostics(document));

                //check if applying the code fix introduced any new compiler diagnostics
                if (!allowNewCompilerDiagnostics && newCompilerDiagnostics.Any())
                {
                    // Format and get the compiler diagnostics again so that the locations make sense in the output
                    document = document.WithSyntaxRoot(Formatter.Format(document.GetSyntaxRootAsync().Result, Formatter.Annotation, document.Project.Solution.Workspace));
                    newCompilerDiagnostics = GetNewDiagnostics(compilerDiagnostics, GetCompilerDiagnostics(document));

                    Assert.IsTrue(false,
                        string.Format("Fix introduced new compiler diagnostics:\r\n{0}\r\n\r\nNew document:\r\n{1}\r\n",
                            string.Join("\r\n", newCompilerDiagnostics.Select(d => d.ToString())),
                            document.GetSyntaxRootAsync().Result.ToFullString()));
                }

                //check if there are analyzer diagnostics left after the code fix
                if (!analyzerDiagnostics.Any())
                {
                    break;
                }
            }

            //after applying all of the code fixes, compare the resulting string to the inputted one
            var actual = GetStringFromDocument(document);
            Assert.AreEqual(newSource, actual);
        }

        #region Helpers

        /// <summary>
        /// Apply the inputted CodeAction to the inputted document.
        /// Meant to be used to apply codefixes.
        /// </summary>
        /// <param name="document">The Document to apply the fix on</param>
        /// <param name="codeAction">A CodeAction that will be applied to the Document.</param>
        /// <returns>A Document with the changes from the CodeAction</returns>
        private static Document ApplyFix(Document document, CodeAction codeAction)
        {
            var operations = codeAction.GetOperationsAsync(CancellationToken.None).Result;
            var solution = operations.OfType<ApplyChangesOperation>().Single().ChangedSolution;
            return solution.GetDocument(document.Id);
        }

        /// <summary>
        /// Compare two collections of Diagnostics,and return a list of any new diagnostics that appear only in the second collection.
        /// Note: Considers Diagnostics to be the same if they have the same Ids.  In the case of multiple diagnostics with the same Id in a row,
        /// this method may not necessarily return the new one.
        /// </summary>
        /// <param name="diagnostics">The Diagnostics that existed in the code before the CodeFix was applied</param>
        /// <param name="newDiagnostics">The Diagnostics that exist in the code after the CodeFix was applied</param>
        /// <returns>A list of Diagnostics that only surfaced in the code after the CodeFix was applied</returns>
        private static IEnumerable<Diagnostic> GetNewDiagnostics(IEnumerable<Diagnostic> diagnostics, IEnumerable<Diagnostic> newDiagnostics)
        {
            var oldArray = diagnostics.OrderBy(d => d.Location.SourceSpan.Start).ToArray();
            var newArray = newDiagnostics.OrderBy(d => d.Location.SourceSpan.Start).ToArray();

            int oldIndex = 0;
            int newIndex = 0;

            while (newIndex < newArray.Length)
            {
                if (oldIndex < oldArray.Length && oldArray[oldIndex].Id == newArray[newIndex].Id)
                {
                    ++oldIndex;
                    ++newIndex;
                }
                else
                {
                    yield return newArray[newIndex++];
                }
            }
        }

        /// <summary>
        /// Get the existing compiler diagnostics on the inputted document.
        /// </summary>
        /// <param name="document">The Document to run the compiler diagnostic analyzers on</param>
        /// <returns>The compiler diagnostics that were found in the code</returns>
        private static IEnumerable<Diagnostic> GetCompilerDiagnostics(Document document)
        {
            return document.GetSemanticModelAsync().Result.GetDiagnostics();
        }

        /// <summary>
        /// Given a document, turn it into a string based on the syntax root
        /// </summary>
        /// <param name="document">The Document to be converted to a string</param>
        /// <returns>A string containing the syntax of the Document after formatting</returns>
        private static string GetStringFromDocument(Document document)
        {
            var simplifiedDoc = Simplifier.ReduceAsync(document, Simplifier.Annotation).Result;
            var root = simplifiedDoc.GetSyntaxRootAsync().Result;
            root = Formatter.Format(root, Formatter.Annotation, simplifiedDoc.Project.Solution.Workspace);
            return root.GetText().ToString();
        }

        #endregion
    }
}<|MERGE_RESOLUTION|>--- conflicted
+++ resolved
@@ -21,11 +21,7 @@
         /// Returns the codefix being tested (C#) - to be implemented in non-abstract class
         /// </summary>
         /// <returns>The CodeFixProvider to be used for CSharp code</returns>
-<<<<<<< HEAD
         protected virtual CodeFixProvider? GetCSharpCodeFixProvider()
-=======
-        protected virtual CodeFixProvider GetCSharpCodeFixProvider()
->>>>>>> 44733177
         {
             return null;
         }
@@ -39,7 +35,7 @@
         /// <param name="allowNewCompilerDiagnostics">A bool controlling whether or not the test will fail if the CodeFix introduces other warnings after being applied</param>
         protected void VerifyCSharpFix(string oldSource, string newSource, int? codeFixIndex = null, bool allowNewCompilerDiagnostics = false)
         {
-            VerifyFix(CSharpDiagnosticAnalyzer, GetCSharpCodeFixProvider()!, oldSource, newSource, codeFixIndex, allowNewCompilerDiagnostics);
+            VerifyFix(CSharpDiagnosticAnalyzer!, GetCSharpCodeFixProvider()!, oldSource, newSource, codeFixIndex, allowNewCompilerDiagnostics);
         }
 
         /// <summary>

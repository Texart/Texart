using System;
using System.Diagnostics;

namespace Texart.Api
{
    /// <summary>
    /// Factory functions for creating <see cref="TxPluginResource{T}"/> instances.
    /// </summary>
    public static class TxPluginResource
    {
        /// <summary>
        /// Creates a <see cref="TxPluginResource{T}"/> with <see cref="TxPluginResource{T}.ActiveMemberKind"/> set to
        /// <see cref="MemberKind.Factory"/> and <see cref="TxPluginResource{T}.Factory"/> set to
        /// <paramref name="factory"/>.
        ///
        /// The factory function accepts a <see cref="TxArguments"/> which can be used configure the created instance.
        /// The format of the arguments is implementation-defined.
        ///
        /// </summary>
        /// <param name="factory">The active factory instance.</param>
        /// <typeparam name="T">The type of resource.</typeparam>
        /// <returns>A <see cref="TxPluginResource{T}"/> with <paramref name="factory"/> as the active member.</returns>
        /// <seealso cref="OfGeneratorFactory{T}"/>
        /// <seealso cref="OfRendererFactory{T}"/>
        /// <seealso cref="Redirect{T}"/>
        public static TxPluginResource<T> OfFactory<T>(TxFactory<T, TxArguments> factory) =>
            new TxPluginResource<T>(factory);

        /// <summary>
        /// Creates a <see cref="TxPluginResource{T}"/> with <see cref="TxPluginResource{T}.ActiveMemberKind"/> set to
        /// <see cref="MemberKind.Factory"/> and <see cref="TxPluginResource{T}.Factory"/> set to
        /// <paramref name="factory"/>.
        /// </summary>
        /// <param name="factory">The active factory instance.</param>
        /// <typeparam name="T">The type of resource.</typeparam>
        /// <returns>A <see cref="TxPluginResource{T}"/> with <paramref name="factory"/> as the active member.</returns>
        /// <seealso cref="OfFactory{T}"/>
        /// <seealso cref="OfRendererFactory{T}"/>
        public static TxPluginResource<ITxTextBitmapGenerator> OfGeneratorFactory<T>(TxFactory<T, TxArguments> factory)
            where T : class, ITxTextBitmapGenerator => OfFactory<ITxTextBitmapGenerator>(factory);

        /// <summary>
        /// Creates a <see cref="TxPluginResource{T}"/> with <see cref="TxPluginResource{T}.ActiveMemberKind"/> set to
        /// <see cref="MemberKind.Factory"/> and <see cref="TxPluginResource{T}.Factory"/> set to
        /// <paramref name="factory"/>.
        /// </summary>
        /// <param name="factory">The active factory instance.</param>
        /// <typeparam name="T">The type of resource.</typeparam>
        /// <returns>A <see cref="TxPluginResource{T}"/> with <paramref name="factory"/> as the active member.</returns>
        /// <seealso cref="OfFactory{T}"/>
        /// <seealso cref="OfGeneratorFactory{T}"/>
        public static TxPluginResource<ITxTextBitmapRenderer> OfRendererFactory<T>(TxFactory<T, TxArguments> factory)
            where T : class, ITxTextBitmapRenderer => OfFactory<ITxTextBitmapRenderer>(factory);

        /// <summary>
        /// Creates a <see cref="TxPluginResource{T}"/> with <see cref="TxPluginResource{T}.ActiveMemberKind"/> set to
        /// <see cref="MemberKind.Redirect"/> and <see cref="TxPluginResource{T}.Redirect"/> set to a <see cref="ResourceRedirect"/>
        /// with <paramref name="locator"/> and <paramref name="argumentsTransformer"/>.
        ///
        /// The <paramref name="locator"/> is an absolute URI identifying the location where a plugin believes the demanded resource can be
        /// found. This includes a <see cref="TxReferenceScheme"/>, <see cref="TxPluginResourceLocator.AssemblyPath"/>,
        /// and <see cref="TxPluginResourceLocator.ResourcePath"/>.
        /// </summary>
        ///
        /// <param name="locator">The redirect locator. See <see cref="ResourceRedirect.Locator"/>.</param>
        /// <param name="argumentsTransformer">
        ///     The argument transformation to pass to the locator. See <see cref="ResourceRedirect.ArgumentsTransformer"/>.
        /// </param>
        /// <returns>A <see cref="TxPluginResource{T}"/> with a <see cref="ResourceRedirect"/> as the active member.</returns>
        /// <seealso cref="OfFactory{T}"/>
        /// <seealso cref="RedirectGenerator"/>
        /// <seealso cref="RedirectRenderer"/>
        public static TxPluginResource<T> Redirect<T>(
            TxPluginResourceLocator locator,
            Func<TxArguments, TxArguments> argumentsTransformer = null) =>
            new TxPluginResource<T>(new ResourceRedirect(locator, argumentsTransformer));

        /// <summary>
        /// Creates a <see cref="TxPluginResource{T}"/> with <see cref="TxPluginResource{T}.ActiveMemberKind"/> set to
        /// <see cref="MemberKind.Redirect"/> and <see cref="TxPluginResource{T}.Redirect"/> set to a <see cref="ResourceRedirect"/>
        /// with <paramref name="locator"/> and <paramref name="argumentsTransformer"/>.
        ///
        /// The <paramref name="locator"/> is an absolute URI identifying the location where a plugin believes the demanded resource can be
        /// found. This includes a <see cref="TxReferenceScheme"/>, <see cref="TxPluginResourceLocator.AssemblyPath"/>,
        /// and <see cref="TxPluginResourceLocator.ResourcePath"/>.
        /// </summary>
        ///
        /// <param name="locator">The redirect locator. See <see cref="ResourceRedirect.Locator"/>.</param>
        /// <param name="argumentsTransformer">
        ///     The argument transformation to pass to the locator. See <see cref="ResourceRedirect.ArgumentsTransformer"/>.
        /// </param>
        /// <returns>A <see cref="TxPluginResource{T}"/> with a <see cref="ResourceRedirect"/> as the active member.</returns>
        /// <seealso cref="OfFactory{T}"/>
        /// <seealso cref="Redirect{T}"/>
        /// <seealso cref="RedirectRenderer"/>
        /// <see cref="ResourceRedirect"/>
        public static TxPluginResource<ITxTextBitmapGenerator> RedirectGenerator(
            TxPluginResourceLocator locator,
            Func<TxArguments, TxArguments> argumentsTransformer = null) =>
            new TxPluginResource<ITxTextBitmapGenerator>(new ResourceRedirect(locator, argumentsTransformer));

        /// <summary>
        /// Creates a <see cref="TxPluginResource{T}"/> with <see cref="TxPluginResource{T}.ActiveMemberKind"/> set to
        /// <see cref="MemberKind.Redirect"/> and <see cref="TxPluginResource{T}.Redirect"/> set to a <see cref="ResourceRedirect"/>
        /// with <paramref name="locator"/> and <paramref name="argumentsTransformer"/>.
        ///
        /// The <paramref name="locator"/> is an absolute URI identifying the location where a plugin believes the demanded resource can be
        /// found. This includes a <see cref="TxReferenceScheme"/>, <see cref="TxPluginResourceLocator.AssemblyPath"/>,
        /// and <see cref="TxPluginResourceLocator.ResourcePath"/>.
        /// </summary>
        ///
        /// <param name="locator">The redirect locator. See <see cref="ResourceRedirect.Locator"/>.</param>
        /// <param name="argumentsTransformer">
        ///     The argument transformation to pass to the locator. See <see cref="ResourceRedirect.ArgumentsTransformer"/>.
        /// </param>
        /// <returns>A <see cref="TxPluginResource{T}"/> with a <see cref="ResourceRedirect"/> as the active member.</returns>
        /// <seealso cref="OfFactory{T}"/>
        /// <seealso cref="Redirect{T}"/>
        /// <seealso cref="RedirectGenerator"/>
        /// <see cref="ResourceRedirect"/>
        public static TxPluginResource<ITxTextBitmapRenderer> RedirectRenderer(
            TxPluginResourceLocator locator,
            Func<TxArguments, TxArguments> argumentsTransformer = null) =>
            new TxPluginResource<ITxTextBitmapRenderer>(new ResourceRedirect(locator, argumentsTransformer));

        /// <summary>
        /// Widens the type <typeparamref name="TU"/> to <typeparamref name="T"/>. <see cref="TxPluginResource{T}"/> can
        /// actually be contravariant. However, C# (as of 8.0) does not support contravariant generic type parameters
        /// for classes. The returned value and <paramref name="resource"/> share the same
        /// <see cref="TxPluginResource{T}.ActiveMember"/>.
        /// </summary>
        /// <param name="resource">The resource </param>
        /// <typeparam name="T">The less-derived type to convert to.</typeparam>
        /// <typeparam name="TU">The more-derived type to convert from.</typeparam>
        /// <returns></returns>
        public static TxPluginResource<T> Widen<T, TU>(this TxPluginResource<TU> resource)
            where T : class
            where TU : class, T
        {
            switch (resource.ActiveMemberKind)
            {
<<<<<<< HEAD
                case MemberKind.Factory: return new TxPluginResource<T>(resource._factory!);
                case MemberKind.Locator: return new TxPluginResource<T>(resource._locator!);
                case MemberKind.RelativeLocator: return new TxPluginResource<T>(resource._relativeLocator!);
            }
            Debug.Fail("Unreachable code!");
            throw new InvalidOperationException();
=======
                case MemberKind.Factory: return new TxPluginResource<T>(resource._factory);
                case MemberKind.Redirect: return new TxPluginResource<T>(resource._redirect);
                default:
                    Debug.Fail("Unreachable code!");
                    throw new InvalidOperationException();
            }
>>>>>>> 44733177
        }

        /// <summary>
        /// A tag used to determine the active member of the union.
        /// </summary>
        /// <seealso cref="TxPluginResource{T}.ActiveMemberKind"/>
        public enum MemberKind
        {
            /// <summary>
            /// Kind indicating that <see cref="TxPluginResource{T}.Factory"/> is the <see cref="TxPluginResource{T}.ActiveMember"/>.
            /// </summary>
            Factory,
            /// <summary>
            /// Kind indicating that <see cref="TxPluginResource{T}.Redirect"/> is the <see cref="TxPluginResource{T}.ActiveMember"/>.
            /// </summary>
            Redirect
        }

        /// <summary>
        /// A value that represents a plugin resource redirection and transformation that modifies the incoming
        /// <see cref="TxArguments"/> that the redirect destination will receive.
        /// </summary>
        public sealed class ResourceRedirect : IEquatable<ResourceRedirect>
        {
            /// <summary>
            /// The redirect destination.
            /// </summary>
            public TxPluginResourceLocator Locator { get; }
            /// <summary>
            /// The transformation applied to incoming arguments before being passed on to the redirect destination
            /// pointed to by <see cref="Locator"/>. If this is <code>null</code>, then the identity transformation
            /// should be applied.
            /// </summary>
            // TODO: Make this nullable when we have nullable references enabled.
            public Func<TxArguments, TxArguments> ArgumentsTransformer { get; }

            /// <summary>
            /// Creates a redirect.
            /// </summary>
            /// <param name="locator"><see cref="Locator"/>.</param>
            /// <param name="argumentsTransformer"><see cref="ArgumentsTransformer"/>.</param>
            internal ResourceRedirect(TxPluginResourceLocator locator,
                Func<TxArguments, TxArguments> argumentsTransformer)
            {
                Debug.Assert(locator != null);
                Locator = locator;
                ArgumentsTransformer = argumentsTransformer;
            }

            /// <inheritdoc cref="IEquatable{T}.Equals(T)"/>
            public bool Equals(ResourceRedirect other)
            {
                if (other is null) return false;
                if (ReferenceEquals(this, other)) return true;
                return Equals(Locator, other.Locator) && Equals(ArgumentsTransformer, other.ArgumentsTransformer);
            }

            /// <inheritdoc cref="object.Equals(object)"/>
            public override bool Equals(object obj)
            {
                return ReferenceEquals(this, obj) || obj is ResourceRedirect other && Equals(other);
            }

            /// <inheritdoc cref="object.GetHashCode"/>
            public override int GetHashCode() => HashCode.Combine(Locator, ArgumentsTransformer);

            /// <summary>
            /// Compares two <see cref="ResourceRedirect"/> for equality. Two <see cref="ResourceRedirect"/> instances
            /// are equal iff they have the same <see cref="Locator"/> and <see cref="ArgumentsTransformer"/>.
            /// </summary>
            /// <param name="lhs">The left-hand side of the equality.</param>
            /// <param name="rhs">The right-hand side of the equality.</param>
            /// <returns>
            ///     <c>true</c> if the field members of <paramref name="lhs"/> and <paramref name="rhs"/>
            ///     are equal, <c>false</c> otherwise.
            /// </returns>
            public static bool operator ==(ResourceRedirect lhs, ResourceRedirect rhs) => Equals(lhs, rhs);

            /// <summary>
            /// Compares two <see cref="ResourceRedirect"/> for equality. See <see cref="op_Equality"/> for details on
            /// what constitutes equality.
            /// </summary>
            /// <param name="lhs">The left-hand side of the inequality.</param>
            /// <param name="rhs">The right-hand side of the inequality.</param>
            /// <returns>
            ///     <c>true</c> if the field members of <paramref name="lhs"/> and <paramref name="rhs"/>
            ///     are different, <c>false</c> otherwise.
            /// </returns>
            public static bool operator !=(ResourceRedirect lhs, ResourceRedirect rhs) => !(lhs == rhs);
        }

        /// <summary>
        /// An exception that is thrown if an attempt is made to access an inactive member of the union.
        /// </summary>
        /// <seealso cref="TxPluginResource{T}.ActiveMemberKind"/>
        public sealed class InactiveUnionMemberAccessException : Exception
        {
            /// <summary>
            /// The attempted access kind.
            /// </summary>
            private readonly MemberKind _attemptedKind;
            /// <summary>
            /// The actual active kind.
            /// </summary>
            private readonly MemberKind _activeKind;

            /// <inheritdoc cref="Exception.Message"/>
            public override string Message =>
                $"Attempted to access {_attemptedKind} but the active member is {_activeKind}";

            /// <summary>
            /// Creates an <inheritdoc cref="InactiveUnionMemberAccessException"/> with the mismatched (attempted versus
            /// actual) kinds.
            /// </summary>
            /// <param name="attemptedKind">The attempted access kind.</param>
            /// <param name="activeKind">The actual active kind.</param>
            internal InactiveUnionMemberAccessException(MemberKind attemptedKind, MemberKind activeKind)
            {
                Debug.Assert(attemptedKind != activeKind);
                _attemptedKind = attemptedKind;
                _activeKind = activeKind;
            }
        }
    }

    /// <summary>
    /// A union type which is used as the return type of <see cref="ITxPlugin"/> lookup methods. This is required
    /// because C# (as of 8.0) does not support union types. This type allows the return value to be flexible. See
    /// <see cref="TxPluginResource"/> members for more details on the semantics of each kind of member.
    /// <see cref="TxPluginResource{T}"/> is immutable.
    /// </summary>
    /// <typeparam name="T">The type of resource that this creates.</typeparam>
    /// <seealso cref="ITxPlugin.LookupGenerator"/>
    /// <seealso cref="ITxPlugin.LookupRenderer"/>
    public sealed class TxPluginResource<T> : IEquatable<TxPluginResource<T>>
    {
        /// <summary>
        /// The <see cref="TxPluginResource.MemberKind"/> tag representing the <see cref="TxPluginResource{T}.ActiveMember"/>
        /// in <c>this</c>. There can only be one active member in the union.
        /// </summary>
        public TxPluginResource.MemberKind ActiveMemberKind { get; }

        /// <summary>
        /// The factory member of the union if the <see cref="ActiveMemberKind"/> is
        /// <see cref="TxPluginResource.MemberKind.Factory"/>. Throws an exception otherwise.
        /// </summary>
        /// <exception cref="TxPluginResource.InactiveUnionMemberAccessException">
        ///     If the <see cref="ActiveMemberKind"/> is not <see cref="TxPluginResource.MemberKind.Factory"/>.
        /// </exception>
        public TxFactory<T, TxArguments> Factory {
            get
            {
                if (ActiveMemberKind != TxPluginResource.MemberKind.Factory)
                {
                    throw new TxPluginResource.InactiveUnionMemberAccessException(
                        TxPluginResource.MemberKind.Factory, ActiveMemberKind);
                }
                return _factory!;
            }
        }

        /// <summary>
        /// The redirect member of the union if the <see cref="ActiveMemberKind"/> is
        /// <see cref="TxPluginResource.MemberKind.Redirect"/>. Throws an exception otherwise.
        /// </summary>
        /// <exception cref="TxPluginResource.InactiveUnionMemberAccessException">
        ///     If the <see cref="ActiveMemberKind"/> is not <see cref="TxPluginResource.MemberKind.Redirect"/>.
        /// </exception>
        public TxPluginResource.ResourceRedirect Redirect {
            get
            {
                if (ActiveMemberKind != TxPluginResource.MemberKind.Redirect)
                {
                    throw new TxPluginResource.InactiveUnionMemberAccessException(
                        TxPluginResource.MemberKind.Redirect, ActiveMemberKind);
                }
<<<<<<< HEAD
                return _locator!;
=======
                return _redirect;
>>>>>>> 44733177
            }
        }

        /// <summary>
<<<<<<< HEAD
        /// The relative locator member of the union if the <see cref="ActiveMemberKind"/> is
        /// <see cref="TxPluginResource.MemberKind.RelativeLocator"/>. Throws an exception otherwise.
        /// </summary>
        /// <exception cref="TxPluginResource.InactiveUnionMemberAccessException">
        ///     If the <see cref="ActiveMemberKind"/> is not <see cref="TxPluginResource.MemberKind.RelativeLocator"/>.
        /// </exception>
        public TxPluginResourceLocator.RelativeLocator RelativeLocator {
            get
            {
                if (ActiveMemberKind != TxPluginResource.MemberKind.RelativeLocator)
                {
                    throw new TxPluginResource.InactiveUnionMemberAccessException(
                        TxPluginResource.MemberKind.RelativeLocator, ActiveMemberKind);
                }
                return _relativeLocator!;
            }
        }

        /// <summary>
        /// The currently active member of the union. This will be one of <see cref="Factory"/>, <see cref="Locator"/>,
        /// or <see cref="RelativeLocator"/> - depending on <see cref="ActiveMemberKind"/>.
=======
        /// The currently active member of the union. This will be one of <see cref="Factory"/> or <see cref="Redirect"/>
        /// depending on <see cref="ActiveMemberKind"/>.
>>>>>>> 44733177
        /// </summary>
        public object ActiveMember
        {
            get
            {
                switch (ActiveMemberKind)
                {
<<<<<<< HEAD
                    case TxPluginResource.MemberKind.Factory: return _factory!;
                    case TxPluginResource.MemberKind.Locator: return _locator!;
                    case TxPluginResource.MemberKind.RelativeLocator: return _relativeLocator!;
                }
                Debug.Fail("Unreachable code!");
                throw new InvalidOperationException();
=======
                    case TxPluginResource.MemberKind.Factory: return _factory;
                    case TxPluginResource.MemberKind.Redirect: return _redirect;
                    default:
                        Debug.Fail("Unreachable code!");
                        throw new InvalidOperationException();
                }
>>>>>>> 44733177
            }
        }

        /// <summary>
        /// Creates a <see cref="TxPluginResource{T}"/> with <see cref="ActiveMemberKind"/> of <see cref="TxPluginResource.MemberKind.Factory"/>.
        /// </summary>
        /// <param name="factory">The active factory instance.</param>
        /// <seealso cref="TxPluginResource.OfFactory{T}"/>
        internal TxPluginResource(TxFactory<T, TxArguments> factory)
        {
            Debug.Assert(factory != null);
            _factory = factory;
            ActiveMemberKind = TxPluginResource.MemberKind.Factory;
        }

        /// <summary>
        /// Creates a <see cref="TxPluginResource{T}"/> with <see cref="ActiveMemberKind"/> of <see cref="TxPluginResource.MemberKind.Redirect"/>.
        /// </summary>
        /// <param name="redirect">The redirect destination.</param>
        /// <seealso cref="TxPluginResource.Redirect{T}"/>
        internal TxPluginResource(TxPluginResource.ResourceRedirect redirect)
        {
            Debug.Assert(redirect != null);
            _redirect = redirect;
            ActiveMemberKind = TxPluginResource.MemberKind.Redirect;
        }

        /// <summary>
        /// The factory union member, or <c>null</c> if <see cref="ActiveMemberKind"/> is not <see cref="TxPluginResource.MemberKind.Factory"/>.
        /// </summary>
        // ReSharper disable once InconsistentNaming
        internal readonly TxFactory<T, TxArguments>? _factory;
        /// <summary>
<<<<<<< HEAD
        /// The locator union member, or <c>null</c> if <see cref="ActiveMemberKind"/> is not <see cref="TxPluginResource.MemberKind.Locator"/>.
        /// </summary>
        // ReSharper disable once InconsistentNaming
        internal readonly TxPluginResourceLocator? _locator;
        /// <summary>
        /// The relative locator union member, or <c>null</c> if <see cref="ActiveMemberKind"/> is not <see cref="TxPluginResource.MemberKind.RelativeLocator"/>.
        /// </summary>
        // ReSharper disable once InconsistentNaming
        internal readonly TxPluginResourceLocator.RelativeLocator? _relativeLocator;
=======
        /// The redirect union member, or <c>null</c> if <see cref="ActiveMemberKind"/> is not <see cref="TxPluginResource.MemberKind.Redirect"/>.
        /// </summary>
        // ReSharper disable once InconsistentNaming
        internal readonly TxPluginResource.ResourceRedirect _redirect;
>>>>>>> 44733177

        /// <inheritdoc cref="object.ToString"/>
        public override string ToString() => $"{typeof(TxPluginResource<T>).Name}({ActiveMemberKind}){{{ActiveMember}}}";

        /// <inheritdoc cref="IEquatable{T}.Equals(T)"/>
        public bool Equals(TxPluginResource<T> other)
        {
            if (other is null) return false;
            if (ReferenceEquals(this, other)) return true;
            if (ActiveMemberKind != other.ActiveMemberKind) return false;
            switch (ActiveMemberKind)
            {
                case TxPluginResource.MemberKind.Factory: return Equals(_factory, other._factory);
                case TxPluginResource.MemberKind.Redirect: return Equals(_redirect, other._redirect);
                default:
                    Debug.Fail("Unreachable code!");
                    return false;
            }
        }

        /// <inheritdoc cref="object.Equals(object)"/>
        public override bool Equals(object obj) =>
            ReferenceEquals(this, obj) || obj is TxPluginResource<T> other && Equals(other);

        /// <inheritdoc cref="object.GetHashCode"/>
        public override int GetHashCode()
        {
            var hashCode = new HashCode();
            hashCode.Add(ActiveMemberKind);
            switch (ActiveMemberKind)
            {
                case TxPluginResource.MemberKind.Factory:
                    hashCode.Add(_factory);
                    break;
                case TxPluginResource.MemberKind.Redirect:
                    hashCode.Add(_redirect);
                    break;
                default:
                    Debug.Fail("Unreachable code!");
                    break;
            }
            return hashCode.ToHashCode();
        }

        /// <summary>
        /// Compares two <see cref="TxPluginResource{T}"/> for equality. Two <see cref="TxPluginResource{T}"/> instances
        /// are equal iff they have the same <see cref="ActiveMemberKind"/> and their
        /// </summary>
        /// <param name="lhs">The left-hand side of the equality.</param>
        /// <param name="rhs">The right-hand side of the equality.</param>
        /// <returns>
        ///     <c>true</c> if the underlying union members of <paramref name="lhs"/> and <paramref name="rhs"/>
        ///     are equal, <c>false</c> otherwise.
        /// </returns>
        public static bool operator ==(TxPluginResource<T> lhs, TxPluginResource<T> rhs) => Equals(lhs, rhs);

        /// <summary>
        /// Compares two <see cref="TxPluginResource{T}"/> for equality. See <see cref="op_Equality"/> for details on
        /// what constitutes equality.
        /// </summary>
        /// <param name="lhs">The left-hand side of the inequality.</param>
        /// <param name="rhs">The right-hand side of the inequality.</param>
        /// <returns>
        ///     <c>true</c> if the underlying union members of <paramref name="lhs"/> and <paramref name="rhs"/>
        ///     are different, <c>false</c> otherwise.
        /// </returns>
        public static bool operator !=(TxPluginResource<T> lhs, TxPluginResource<T> rhs) => !(lhs == rhs);
    }
}<|MERGE_RESOLUTION|>--- conflicted
+++ resolved
@@ -139,21 +139,12 @@
         {
             switch (resource.ActiveMemberKind)
             {
-<<<<<<< HEAD
                 case MemberKind.Factory: return new TxPluginResource<T>(resource._factory!);
-                case MemberKind.Locator: return new TxPluginResource<T>(resource._locator!);
-                case MemberKind.RelativeLocator: return new TxPluginResource<T>(resource._relativeLocator!);
-            }
-            Debug.Fail("Unreachable code!");
-            throw new InvalidOperationException();
-=======
-                case MemberKind.Factory: return new TxPluginResource<T>(resource._factory);
-                case MemberKind.Redirect: return new TxPluginResource<T>(resource._redirect);
+                case MemberKind.Redirect: return new TxPluginResource<T>(resource._redirect!);
                 default:
                     Debug.Fail("Unreachable code!");
                     throw new InvalidOperationException();
             }
->>>>>>> 44733177
         }
 
         /// <summary>
@@ -187,8 +178,7 @@
             /// pointed to by <see cref="Locator"/>. If this is <code>null</code>, then the identity transformation
             /// should be applied.
             /// </summary>
-            // TODO: Make this nullable when we have nullable references enabled.
-            public Func<TxArguments, TxArguments> ArgumentsTransformer { get; }
+            public Func<TxArguments, TxArguments>? ArgumentsTransformer { get; }
 
             /// <summary>
             /// Creates a redirect.
@@ -198,7 +188,7 @@
             internal ResourceRedirect(TxPluginResourceLocator locator,
                 Func<TxArguments, TxArguments> argumentsTransformer)
             {
-                Debug.Assert(locator != null);
+                Debug.Assert(locator != null!);
                 Locator = locator;
                 ArgumentsTransformer = argumentsTransformer;
             }
@@ -330,41 +320,13 @@
                     throw new TxPluginResource.InactiveUnionMemberAccessException(
                         TxPluginResource.MemberKind.Redirect, ActiveMemberKind);
                 }
-<<<<<<< HEAD
-                return _locator!;
-=======
-                return _redirect;
->>>>>>> 44733177
-            }
-        }
-
-        /// <summary>
-<<<<<<< HEAD
-        /// The relative locator member of the union if the <see cref="ActiveMemberKind"/> is
-        /// <see cref="TxPluginResource.MemberKind.RelativeLocator"/>. Throws an exception otherwise.
-        /// </summary>
-        /// <exception cref="TxPluginResource.InactiveUnionMemberAccessException">
-        ///     If the <see cref="ActiveMemberKind"/> is not <see cref="TxPluginResource.MemberKind.RelativeLocator"/>.
-        /// </exception>
-        public TxPluginResourceLocator.RelativeLocator RelativeLocator {
-            get
-            {
-                if (ActiveMemberKind != TxPluginResource.MemberKind.RelativeLocator)
-                {
-                    throw new TxPluginResource.InactiveUnionMemberAccessException(
-                        TxPluginResource.MemberKind.RelativeLocator, ActiveMemberKind);
-                }
-                return _relativeLocator!;
-            }
-        }
-
-        /// <summary>
-        /// The currently active member of the union. This will be one of <see cref="Factory"/>, <see cref="Locator"/>,
-        /// or <see cref="RelativeLocator"/> - depending on <see cref="ActiveMemberKind"/>.
-=======
+                return _redirect!;
+            }
+        }
+
+        /// <summary>
         /// The currently active member of the union. This will be one of <see cref="Factory"/> or <see cref="Redirect"/>
         /// depending on <see cref="ActiveMemberKind"/>.
->>>>>>> 44733177
         /// </summary>
         public object ActiveMember
         {
@@ -372,21 +334,12 @@
             {
                 switch (ActiveMemberKind)
                 {
-<<<<<<< HEAD
                     case TxPluginResource.MemberKind.Factory: return _factory!;
-                    case TxPluginResource.MemberKind.Locator: return _locator!;
-                    case TxPluginResource.MemberKind.RelativeLocator: return _relativeLocator!;
-                }
-                Debug.Fail("Unreachable code!");
-                throw new InvalidOperationException();
-=======
-                    case TxPluginResource.MemberKind.Factory: return _factory;
-                    case TxPluginResource.MemberKind.Redirect: return _redirect;
+                    case TxPluginResource.MemberKind.Redirect: return _redirect!;
                     default:
                         Debug.Fail("Unreachable code!");
                         throw new InvalidOperationException();
                 }
->>>>>>> 44733177
             }
         }
 
@@ -420,22 +373,10 @@
         // ReSharper disable once InconsistentNaming
         internal readonly TxFactory<T, TxArguments>? _factory;
         /// <summary>
-<<<<<<< HEAD
-        /// The locator union member, or <c>null</c> if <see cref="ActiveMemberKind"/> is not <see cref="TxPluginResource.MemberKind.Locator"/>.
+        /// The redirect union member, or <c>null</c> if <see cref="ActiveMemberKind"/> is not <see cref="TxPluginResource.MemberKind.Redirect"/>.
         /// </summary>
         // ReSharper disable once InconsistentNaming
-        internal readonly TxPluginResourceLocator? _locator;
-        /// <summary>
-        /// The relative locator union member, or <c>null</c> if <see cref="ActiveMemberKind"/> is not <see cref="TxPluginResource.MemberKind.RelativeLocator"/>.
-        /// </summary>
-        // ReSharper disable once InconsistentNaming
-        internal readonly TxPluginResourceLocator.RelativeLocator? _relativeLocator;
-=======
-        /// The redirect union member, or <c>null</c> if <see cref="ActiveMemberKind"/> is not <see cref="TxPluginResource.MemberKind.Redirect"/>.
-        /// </summary>
-        // ReSharper disable once InconsistentNaming
-        internal readonly TxPluginResource.ResourceRedirect _redirect;
->>>>>>> 44733177
+        internal readonly TxPluginResource.ResourceRedirect? _redirect;
 
         /// <inheritdoc cref="object.ToString"/>
         public override string ToString() => $"{typeof(TxPluginResource<T>).Name}({ActiveMemberKind}){{{ActiveMember}}}";
@@ -490,7 +431,7 @@
         ///     <c>true</c> if the underlying union members of <paramref name="lhs"/> and <paramref name="rhs"/>
         ///     are equal, <c>false</c> otherwise.
         /// </returns>
-        public static bool operator ==(TxPluginResource<T> lhs, TxPluginResource<T> rhs) => Equals(lhs, rhs);
+        public static bool operator ==(TxPluginResource<T>? lhs, TxPluginResource<T>? rhs) => Equals(lhs, rhs);
 
         /// <summary>
         /// Compares two <see cref="TxPluginResource{T}"/> for equality. See <see cref="op_Equality"/> for details on
@@ -502,6 +443,6 @@
         ///     <c>true</c> if the underlying union members of <paramref name="lhs"/> and <paramref name="rhs"/>
         ///     are different, <c>false</c> otherwise.
         /// </returns>
-        public static bool operator !=(TxPluginResource<T> lhs, TxPluginResource<T> rhs) => !(lhs == rhs);
+        public static bool operator !=(TxPluginResource<T>? lhs, TxPluginResource<T>? rhs) => !(lhs == rhs);
     }
 }